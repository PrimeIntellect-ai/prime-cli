--- conflicted
+++ resolved
@@ -1,10 +1,7 @@
 import json
 import random
-<<<<<<< HEAD
+import shlex
 import shutil
-=======
-import shlex
->>>>>>> 804c09bd
 import string
 import subprocess
 import time
