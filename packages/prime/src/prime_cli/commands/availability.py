--- conflicted
+++ resolved
@@ -6,12 +6,8 @@
 from rich.text import Text
 
 from ..api.availability import AvailabilityClient, GPUAvailability
-<<<<<<< HEAD
+from ..client import APIClient, APIError
 from ..helper.short_id import generate_short_id, generate_short_id_disk
-=======
-from ..client import APIClient, APIError
-from ..helper.short_id import generate_short_id
->>>>>>> 90c3c634
 from ..utils import output_data_as_json, status_color, validate_output_format
 from ..utils.display import STOCK_STATUS_COLORS
 
@@ -311,7 +307,7 @@
             location = f"{disk.country or 'N/A'}"
             if disk.data_center:
                 location += f" ({disk.data_center})"
-            
+
             # Format price safely, handling None values
             price = (
                 f"${disk.spec.price_per_unit:.8f}"
