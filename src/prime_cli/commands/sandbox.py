--- conflicted
+++ resolved
@@ -1,12 +1,8 @@
 import json
 import random
 import string
-<<<<<<< HEAD
+import time
 from typing import Any, Dict, List, Optional
-=======
-import time
-from typing import List, Optional
->>>>>>> 1fb7cc76
 
 import typer
 from rich.console import Console
