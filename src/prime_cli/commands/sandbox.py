--- conflicted
+++ resolved
@@ -12,169 +12,23 @@
 from ..api.client import APIClient, APIError
 from ..api.sandbox import CreateSandboxRequest, Sandbox, SandboxClient
 from ..config import Config
-<<<<<<< HEAD
 from ..utils.debug import debug_log, set_debug_enabled
-from .utils import (
-    _expand_home_in_path,
-    _parse_cp_arg,
-)
-=======
 from ..utils import (
     build_table,
     confirm_or_skip,
-    format_resources,
-    human_age,
-    iso_timestamp,
     obfuscate_env_vars,
     output_data_as_json,
     sort_by_created,
     status_color,
     validate_output_format,
+    expand_home_in_path,
+    parse_cp_arg,
 )
 from ..utils.display import SANDBOX_STATUS_COLORS
->>>>>>> c01c3d20
 
 app = typer.Typer(help="Manage code sandboxes")
 console = Console()
 config = Config()
-
-
-<<<<<<< HEAD
-def _handle_local_to_sandbox(
-    sandbox_client: SandboxClient,
-    source_path: str,
-    sandbox_id: str,
-    destination_path: str,
-    working_dir: Optional[str],
-) -> None:
-    """Handle copying from local to sandbox."""
-    import logging
-
-    logger = logging.getLogger(__name__)
-
-    logger.debug("🔄 Local to Sandbox Copy Debug:")
-    logger.debug(f"   Source path: {source_path}")
-    logger.debug(f"   Sandbox ID: {sandbox_id}")
-    logger.debug(f"   Destination path: {destination_path}")
-    logger.debug(f"   Working dir: {working_dir}")
-
-    console.print(
-        f"[blue]Uploading {source_path} to sandbox {sandbox_id}:{destination_path}...[/blue]"
-    )
-
-    try:
-        with console.status("[bold blue]Uploading...", spinner="dots"):
-            logger.debug("📤 Calling sandbox_client.upload_path...")
-            result = sandbox_client.upload_path(
-                sandbox_id,
-                source_path,
-                destination_path,
-                working_dir=working_dir,
-            )
-            logger.debug(f"✅ upload_path result: {result}")
-
-        # Success output
-        console.print(f"[green]Upload completed[/green] {result.message}")
-        if result.files_uploaded:
-            console.print(f"Files uploaded: {result.files_uploaded}")
-        if result.bytes_uploaded:
-            console.print(f"Bytes uploaded: {result.bytes_uploaded}")
-
-    except Exception as e:
-        logger.error(f"❌ Upload failed with exception: {e}")
-        logger.error(f"   Exception type: {type(e)}")
-        console.print(f"[red]Upload failed:[/red] {e}")
-        raise
-
-
-def _handle_sandbox_to_local(
-    sandbox_client: SandboxClient,
-    sandbox_id: str,
-    source_path: str,
-    destination_path: str,
-    working_dir: Optional[str],
-) -> None:
-    """Handle copying from sandbox to local."""
-    debug_log(
-        f"_handle_sandbox_to_local called with sandbox_id={sandbox_id}, "
-        f"source_path={source_path}, destination_path={destination_path}"
-    )
-
-    console.print(
-        f"[blue]Downloading from sandbox {sandbox_id}:{source_path} to {destination_path}...[/blue]"
-    )
-
-    try:
-        debug_log("About to call sandbox_client.download_path")
-        with console.status("[bold blue]Downloading...", spinner="dots"):
-            sandbox_client.download_path(
-                sandbox_id,
-                source_path,
-                destination_path,
-                working_dir=working_dir,
-            )
-
-        console.print(f"[green]Download completed to {destination_path}[/green]")
-
-    except Exception as e:
-        debug_log(f"Exception caught in _handle_sandbox_to_local: {e}")
-        console.print(f"[red]Download failed:[/red] {e}")
-        raise
-
-
-def _obfuscate_env_vars(env_vars: dict) -> dict:
-    """Obfuscate environment variable values for display"""
-    obfuscated = {}
-    for key, value in env_vars.items():
-        if len(value) <= 3:
-            obfuscated[key] = "*" * len(value)
-        else:
-            obfuscated[key] = value[:2] + "*" * (len(value) - 4) + value[-2:]
-    return obfuscated
-=======
-def _format_sandbox_for_list(sandbox: Sandbox) -> Dict[str, Any]:
-    """Format sandbox data for list display (both table and JSON)"""
-    return {
-        "id": sandbox.id,
-        "name": sandbox.name,
-        "image": sandbox.docker_image,
-        "status": sandbox.status,
-        "resources": format_resources(sandbox.cpu_cores, sandbox.memory_gb, sandbox.gpu_count),
-        "created_at": iso_timestamp(sandbox.created_at),  # For JSON output
-        "age": human_age(sandbox.created_at),  # For table output
-    }
-
-
-def _format_sandbox_for_details(sandbox: Sandbox) -> Dict[str, Any]:
-    """Format sandbox data for details display (both table and JSON)"""
-    data: Dict[str, Any] = {
-        "id": sandbox.id,
-        "name": sandbox.name,
-        "docker_image": sandbox.docker_image,
-        "start_command": sandbox.start_command,
-        "status": sandbox.status,
-        "cpu_cores": sandbox.cpu_cores,
-        "memory_gb": sandbox.memory_gb,
-        "disk_size_gb": sandbox.disk_size_gb,
-        "disk_mount_path": sandbox.disk_mount_path,
-        "gpu_count": sandbox.gpu_count,
-        "timeout_minutes": sandbox.timeout_minutes,
-        "created_at": iso_timestamp(sandbox.created_at),
-        "user_id": sandbox.user_id,
-        "team_id": sandbox.team_id,
-    }
-
-    if sandbox.started_at:
-        data["started_at"] = iso_timestamp(sandbox.started_at)
-    if sandbox.terminated_at:
-        data["terminated_at"] = iso_timestamp(sandbox.terminated_at)
-    if sandbox.environment_vars:
-        data["environment_vars"] = obfuscate_env_vars(sandbox.environment_vars)
-    if sandbox.advanced_configs:
-        data["advanced_configs"] = sandbox.advanced_configs.model_dump()
-
-    return data
->>>>>>> c01c3d20
 
 
 @app.command("list")
@@ -618,8 +472,8 @@
         base_client = APIClient()
         sandbox_client = SandboxClient(base_client)
 
-        src_sid, src_path = _parse_cp_arg(source)
-        dst_sid, dst_path = _parse_cp_arg(destination)
+        src_sid, src_path = parse_cp_arg(source)
+        dst_sid, dst_path = parse_cp_arg(destination)
         debug_log(
             f"Parsed args: src_sid={src_sid}, src_path={src_path}, "
             f"dst_sid={dst_sid}, dst_path={dst_path}"
@@ -627,9 +481,9 @@
 
         # Expand $HOME in sandbox paths for user convenience
         if src_sid is not None:
-            src_path = _expand_home_in_path(src_path)
+            src_path = expand_home_in_path(src_path)
         if dst_sid is not None:
-            dst_path = _expand_home_in_path(dst_path)
+            dst_path = expand_home_in_path(dst_path)
 
         if (src_sid is None) == (dst_sid is None):
             console.print("[red]One side must be a sandbox, the other must be local.[/red]")
